--- conflicted
+++ resolved
@@ -1,11 +1,7 @@
 {
     "fileName": "BasicMotor-Full-Brushless.json",
     "name": "BasicMotor Full Brushless",
-<<<<<<< HEAD
-    "version": "5.6.0-beta",
-=======
     "version": "5.0.2-st-beta",
->>>>>>> a878b047
     "uuid": "09f0a944-983e-4f0e-9ba3-589adaa23033",
     "frcYear": "2025",
     "mavenUrls": [
@@ -16,29 +12,17 @@
         {
             "groupId": "com.github.captainsoccer.BasicMotor",
             "artifactId": "basicmotor-core",
-<<<<<<< HEAD
-            "version": "v5.6.0-beta"
-=======
             "version": "v5.0.2-st-beta"
->>>>>>> a878b047
         },
         {
             "groupId": "com.github.captainsoccer.BasicMotor",
             "artifactId": "basicmotor-ctre",
-<<<<<<< HEAD
-            "version": "v5.6.0-beta"
-=======
             "version": "v5.0.2-st-beta"
->>>>>>> a878b047
         },
         {
             "groupId": "com.github.captainsoccer.BasicMotor",
             "artifactId": "basicmotor-rev",
-<<<<<<< HEAD
-            "version": "v5.6.0-beta"
-=======
             "version": "v5.0.2-st-beta"
->>>>>>> a878b047
         }
     ],
     "jniDependencies": [
