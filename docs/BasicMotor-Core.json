{
    "fileName": "BasicMotor-Core.json",
    "name": "BasicMotor Core",
<<<<<<< HEAD
    "version": "5.6.0-beta",
=======
    "version": "5.0.2-st-beta",
>>>>>>> a878b047
    "uuid": "faa487b0-6832-4c4b-9d38-d6e8b4893548",
    "frcYear": "2025",
    "mavenUrls": [
        "https://jitpack.io"
    ],
    "jsonUrl": "https://captainsoccer.github.io/BasicMotor/BasicMotor-Core.json",
    "javaDependencies": [
        {
            "groupId": "com.github.captainsoccer.BasicMotor",
            "artifactId": "basicmotor-core",
<<<<<<< HEAD
            "version": "v5.6.0-beta"
=======
            "version": "v5.0.2-st-beta"
>>>>>>> a878b047
        }
    ],
    "jniDependencies": [
        
    ],
    "nativeDependencies": [
        
    ],
    "cppDependencies": [
        
    ]
}<|MERGE_RESOLUTION|>--- conflicted
+++ resolved
@@ -1,11 +1,7 @@
 {
     "fileName": "BasicMotor-Core.json",
     "name": "BasicMotor Core",
-<<<<<<< HEAD
-    "version": "5.6.0-beta",
-=======
     "version": "5.0.2-st-beta",
->>>>>>> a878b047
     "uuid": "faa487b0-6832-4c4b-9d38-d6e8b4893548",
     "frcYear": "2025",
     "mavenUrls": [
@@ -16,11 +12,7 @@
         {
             "groupId": "com.github.captainsoccer.BasicMotor",
             "artifactId": "basicmotor-core",
-<<<<<<< HEAD
-            "version": "v5.6.0-beta"
-=======
             "version": "v5.0.2-st-beta"
->>>>>>> a878b047
         }
     ],
     "jniDependencies": [
